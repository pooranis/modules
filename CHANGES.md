* 0.9.9:
    * Fix `module_file` argument check (#90)
    * Add clickable links to “See also” section in documentation (#56)
    * Fix a regression in the “basic-usage” vignette (#122)
    * Dispatch calls to `` `?` `` and `help` to devtools, if necessary (#34)
<<<<<<< HEAD
    * Make Shiny runtime test more robust (#69)
=======
    * Run `document` twice to ensure S3 exports are correctly generated (#117,
      hadley/devtools#1585)
>>>>>>> 26438c72

* 0.9.8:
    * Fix missing S3 methods bug (#117)
    * Fix missing exported operators (#93)

* 0.9.7:
    * Support rudimentary HTML help
    * Fix `help(package = …)` (#38, #73)

* 0.9.6:
    * Fix broken interaction with Roxygen2 (#103)

* 0.9.5:
    * Locally attach ‹modules› inside modules (#44)

* 0.9.4:
    * Fix regression in 0.9 when ‹modules› package is not attached
    * Fix `R CMD CHECK` warnings
    * Fix missing documentation of `import` (#78)

* 0.9.3:
    * Fix regression in 0.9 due to attachment of operator environment (#71)
    * Fix another typo in test for deprecation warning (from #68)

* 0.9.2:
    * Fix missing export of `export_submodule_` (#75)

* 0.9.1:
    * Fix typo in test for deprecation warning (from #68)
    * Disable name conflict warning when run in non-interactive mode (#48)

* 0.9:
    * Fix wrong module name and path information after a module has been
      attached (#66, #67, #70)
    * Deprecate usage of variables for package names (#68)

* 0.8.2:
    * Fix loading of a package that contains errors (#58)
    * Fix `reload` overwriting the wrong object if its name is shadowed by the
      name of the reloaded module (#51)
    * Fix loading of S3 generics without associated methods (#63)

* 0.8.1:
    * Fix bug concerning wrong operator attachment for packages

* 0.8:
    * Add support for importing packages (#45)
    * Make module access operator `$` stricter
    * Improve type checking (module access operator `$` is stricter, #55)

* 0.7.3:
    * Add Shiny support (#53, rstudio/shinyapps#152)

* 0.7.2:
    * Fix building of vignette (#52)
    * Add support for knitr with help from @yihui (#31, yihui/knitr#950)

* 0.7.1:
    * Add a vignette
    * Fix operators whose name contains a dot

* 0.7:
    * Add support for S3 methods in modules

* 0.6.1:
    * Support aliases and illegal R names for documentation topics

* 0.6:
    * Add support for documentation via roxygen2 doc comments in modules

* 0.5:
    * Assume all module source files are UTF-8 encoded
    * Export non-function objects as well as functions
    * Lock exported namespace so that its symbols cannot be modified
    * Add `export_submodule` function
    * Improve documentation

* 0.4:
    * Make imports absolute by default, and add ability for explicit relative
      imports via the `./` or `../` prefix, and use the current script path as
      the base path, rather than the current working directory, when invoking a
      script via `R CMD BATCH` or `Rscript`
    * Do not change `getwd()` when `import`ing
    * Remove requirement for `__init__.r` as supermodule markers
    * Make `unload` and `reload` aware of globally attached modules
    * Fix `module_name` bug
    * Add `module_file` function which works akin to `system.file`
    * Pretty-print module objects
    * Support circular dependencies between modules
    * Fix (hopefully) installation on Windows by specifying project encoding

* 0.3:
    * Add capability of partially attaching modules

* 0.2:
    * Change the API to use quoted strings instead of unevaluated
      expressions, and slashes instead of dots to denote nested submodules
    * Attach operators even if other functions are not attached, to make them
      usable

* 0.1: Initial release<|MERGE_RESOLUTION|>--- conflicted
+++ resolved
@@ -3,12 +3,9 @@
     * Add clickable links to “See also” section in documentation (#56)
     * Fix a regression in the “basic-usage” vignette (#122)
     * Dispatch calls to `` `?` `` and `help` to devtools, if necessary (#34)
-<<<<<<< HEAD
-    * Make Shiny runtime test more robust (#69)
-=======
     * Run `document` twice to ensure S3 exports are correctly generated (#117,
       hadley/devtools#1585)
->>>>>>> 26438c72
+    * Make Shiny runtime test more robust (#69)
 
 * 0.9.8:
     * Fix missing S3 methods bug (#117)
