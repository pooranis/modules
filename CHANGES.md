--- conflicted
+++ resolved
@@ -5,12 +5,9 @@
     * Dispatch calls to `` `?` `` and `help` to devtools, if necessary (#34)
     * Run `document` twice to ensure S3 exports are correctly generated (#117,
       hadley/devtools#1585)
-<<<<<<< HEAD
+    * Make Shiny runtime test more robust (#69)
     * Fix crash in S3 recognition when function bodies have been substituted at
       runtime (#125)
-=======
-    * Make Shiny runtime test more robust (#69)
->>>>>>> 75f66ab9
 
 * 0.9.8:
     * Fix missing S3 methods bug (#117)
